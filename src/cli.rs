// Library imports
use clap::error::ErrorKind;
use clap::CommandFactory;
use std::path::PathBuf;

/// A regular expression that does not match any string.
pub const UNMATCHABLE_REGEX: &str = "$.";

/// Color mode.
#[derive(clap::ValueEnum, Clone, PartialEq, Debug, Default)]
pub enum ColoredOutputMode {
    #[default]
    #[clap(help = "Detect coloring capabilities automatically.")]
    Auto,

    #[clap(help = "Turn off colored output.")]
    Off,

    #[clap(help = "Turn on colored output.")]
    On,
}

/// New line marker that should be used in the output files.
#[derive(clap::ValueEnum, Clone, PartialEq, Debug, Default)]
pub enum OutputNewLineMarkerMode {
    #[default]
    #[clap(
        help = "Use new line marker that is the most common in each individual file. \
        If no new line marker is present in the file, Linux '\\n' is used."
    )]
    Auto,

    #[clap(help = "Linux new line marker '\\n'.")]
    Linux,

    #[clap(help = "MacOS new line marker '\\r'.")]
    Mac,

    #[clap(help = "Windows/DOS new line marker '\\r\\n'.")]
    Windows,
}

/// Mode for dealing with '\v' and '\f' characters.
#[derive(clap::ValueEnum, Clone, PartialEq, Debug, Default)]
pub enum NonStandardWhitespaceReplacementMode {
    #[default]
    #[clap(help = "Leave '\\v' and '\\f' as is.")]
    Ignore,

    #[clap(help = "Replace any occurrence of '\\v' or '\\f' with a single space.")]
    ReplaceWithSpace,

    #[clap(help = "Remove all occurrences of '\\v' and '\\f'.")]
    Remove,
}

/// Mode for dealing with trivial files.
/// Trivial files are either empty files, or files consisting of only whitespace.
#[derive(clap::ValueEnum, Clone, PartialEq, Debug, Default)]
pub enum TrivialFileReplacementMode {
    #[default]
    #[clap(help = "Leave the file as is.")]
    Ignore,

    #[clap(help = "Replace the file with an empty file.")]
    Empty,

    #[clap(help = "Replace the file with a file consisting of a single new line marker.")]
    OneLine,
}

/// Command line arguments of the program.
#[derive(clap::Parser, Debug)]
#[command(
    version,
    about = "Whitespace formatter and linter for text files and source code files.",
    long_about = "Whitespace formatter and linter for text files and source code files."
)]
pub struct CommandLineArguments {
    #[arg(
        long,
        default_value_t = false,
        help = "Do not format files. Only report which files would be formatted. \
        Exit code is zero if input is formatted correctly. Exit code is non-zero if formatting is required."
    )]
    pub check_only: bool,

    #[arg(
        long,
        default_value_t = false,
        help = "Follow symbolic links when searching for files."
    )]
    pub follow_symlinks: bool,

    #[arg(long,
    default_value_t = String::from(UNMATCHABLE_REGEX),
    help =
        "Regular expression that specifies which files to exclude. \
        The regular expression is evaluated on the path of each file. \
        The default value is a regular expression that does not match anything.",
    long_help =
        "Regular expression that specifies which files to exclude. \
        The regular expression is evaluated on the path of each file. \
        The default value is a regular expression that does not match anything.\
        \n\n\
        Example #1: --exclude=\"(.jpeg|.png)$\" excludes files with '.jpeg' or '.png' extension.\n\
        Example #2: --exclude=\".git/\" excludes all files in the '.git/' directory.\
    ")]
    pub exclude: String,

    #[arg(
        long,
        value_enum,
        default_value_t = ColoredOutputMode::Auto,
        help = "Enables or disables colored output."
    )]
    pub color: ColoredOutputMode,

    #[arg(long, value_enum,
    default_value_t = OutputNewLineMarkerMode::Auto,
    help = "New line marker to use.")]
    pub new_line_marker: OutputNewLineMarkerMode,

    #[arg(
        long,
        default_value_t = false,
        help = "Add a new line marker at the end of the file if it is missing."
    )]
    pub add_new_line_marker_at_end_of_file: bool,

    #[arg(
        long,
        default_value_t = false,
        conflicts_with = "add_new_line_marker_at_end_of_file",
        help = "Remove all new line marker(s) from the end of each file. \
        This option conflicts with --add-new-line-marker-at-end-of-file. \
        This option implies --remove-trailing-empty-lines option, i.e., \
        all empty lines at the end of the file are removed."
    )]
    pub remove_new_line_marker_from_end_of_file: bool,

    #[arg(
        long,
        default_value_t = false,
        help = "Make new line markers the same within each file."
    )]
    pub normalize_new_line_markers: bool,

    #[arg(
        long,
        default_value_t = false,
        help = "Remove whitespace at the end of each line."
    )]
    pub remove_trailing_whitespace: bool,

    #[arg(
        long,
        default_value_t = false,
        help = "Remove empty lines at the beginning of each file."
    )]
    pub remove_leading_empty_lines: bool,

    #[arg(
        long,
        default_value_t = false,
        default_value_if("remove_new_line_marker_from_end_of_file", "true", Some("true")),
        help = "Remove empty lines at the end of each file. \
<<<<<<< HEAD
        If --remove-new-line-marker-from-end-of-file is used, this option is used automatically."
=======
        If --remove-new-line-marker-from-end-of-file is used, this option is used automatically.
        "
>>>>>>> c49881ce
    )]
    pub remove_trailing_empty_lines: bool,

    #[arg(long,
    value_enum,
    default_value_t = TrivialFileReplacementMode::Ignore,
    help = "Replace files of zero length.",
    )]
    pub normalize_empty_files: TrivialFileReplacementMode,

    #[arg(long,
    value_enum,
    default_value_t = TrivialFileReplacementMode::Ignore,
    help = "Replace files consisting of whitespace only. \
    The combination --normalize-whitespace-only-files=empty and \
    --normalize-empty-files=one-line is not allowed, since it would lead to \
    behavior that is not idempotent.")]
    pub normalize_whitespace_only_files: TrivialFileReplacementMode,

    #[arg(long,
    value_enum,
    default_value_t = NonStandardWhitespaceReplacementMode::Ignore,
    help = "Replace or remove non-standard whitespace characters '\\v' and '\\f' in each file.")]
    pub normalize_non_standard_whitespace: NonStandardWhitespaceReplacementMode,

    #[arg(long,
    default_value_t = -1,
    help = "Replace tabs with spaces. \
    The parameter specifies the number of spaces used to replace each tab character. \
    If the parameter is zero, tab characters are removed. \
    If the parameter is negative, tabs are not replaced.")]
    pub replace_tabs_with_spaces: isize,

    #[arg(num_args = 1..,
    required = true,
    value_delimiter = ' ',
    help = "List of files and/or directories to process. \
    Files in directories are discovered recursively.")]
    pub paths: Vec<PathBuf>,
}

impl CommandLineArguments {
    /// Validates command line arguments.
    pub fn validate(&self) {
        if self.normalize_whitespace_only_files == TrivialFileReplacementMode::Empty
            && self.normalize_empty_files == TrivialFileReplacementMode::OneLine
        {
            CommandLineArguments::command().error(
                ErrorKind::ArgumentConflict,
                "the argument '--normalize-whitespace-only-files=empty' cannot be used with '--normalize-empty-files=one-line'"
            ).exit();
        }
    }
}

#[cfg(test)]
mod tests {
    use super::*;
    use clap::Parser;

    #[test]
    fn verify_cli() {
        use clap::CommandFactory;
        CommandLineArguments::command().debug_assert();
    }

    #[test]
    fn test_parse_and_validate() {
        let command_line_parameters = vec![
            "whitespace-format",
            "--check-only",
            "--follow-symlinks",
            "--exclude=^.git/",
            "--color=off",
            "--new-line-marker",
            "linux",
            "--normalize-new-line-markers",
            "--add-new-line-marker-at-end-of-file",
            "--remove-trailing-whitespace",
            "--remove-trailing-empty-lines",
            "--normalize-empty-files=empty",
            "--normalize-whitespace-only-files=empty",
            "--normalize-non-standard-whitespace",
            "replace-with-space",
            "--replace-tabs-with-spaces=4",
            "src/",
            "README.md",
            "LICENSE",
            "DEVELOPING.md",
        ];
        let command_line_arguments: CommandLineArguments =
            CommandLineArguments::parse_from(command_line_parameters);

        command_line_arguments.validate();

        assert_eq!(command_line_arguments.check_only, true);
        assert_eq!(command_line_arguments.follow_symlinks, true);
        assert_eq!(command_line_arguments.exclude, "^.git/");
        assert_eq!(command_line_arguments.color, ColoredOutputMode::Off);
        assert_eq!(
            command_line_arguments.new_line_marker,
            OutputNewLineMarkerMode::Linux
        );
        assert_eq!(command_line_arguments.normalize_new_line_markers, true);
        assert_eq!(
            command_line_arguments.add_new_line_marker_at_end_of_file,
            true
        );
        assert_eq!(command_line_arguments.remove_trailing_whitespace, true);
        assert_eq!(command_line_arguments.remove_trailing_empty_lines, true);
        assert_eq!(
            command_line_arguments.normalize_empty_files,
            TrivialFileReplacementMode::Empty
        );
        assert_eq!(
            command_line_arguments.normalize_whitespace_only_files,
            TrivialFileReplacementMode::Empty
        );
        assert_eq!(
            command_line_arguments.normalize_non_standard_whitespace,
            NonStandardWhitespaceReplacementMode::ReplaceWithSpace
        );
        assert_eq!(command_line_arguments.replace_tabs_with_spaces, 4);
        assert_eq!(
            command_line_arguments.paths,
            vec![
                PathBuf::from("src/"),
                PathBuf::from("README.md"),
                PathBuf::from("LICENSE"),
                PathBuf::from("DEVELOPING.md"),
            ]
        );
    }
}<|MERGE_RESOLUTION|>--- conflicted
+++ resolved
@@ -165,12 +165,7 @@
         default_value_t = false,
         default_value_if("remove_new_line_marker_from_end_of_file", "true", Some("true")),
         help = "Remove empty lines at the end of each file. \
-<<<<<<< HEAD
         If --remove-new-line-marker-from-end-of-file is used, this option is used automatically."
-=======
-        If --remove-new-line-marker-from-end-of-file is used, this option is used automatically.
-        "
->>>>>>> c49881ce
     )]
     pub remove_trailing_empty_lines: bool,
 
