// Library imports
use std::cmp::max;
use std::fmt;
use std::fs;
use std::path::PathBuf;

// Internal imports
use crate::change::Change;
use crate::change::ChangeType;
use crate::cli::CommandLineArguments;
use crate::cli::NonStandardWhitespaceReplacementMode;
use crate::cli::OutputNewLineMarkerMode;
use crate::cli::TrivialFileReplacementMode;
use crate::error::die;
use crate::error::Error;
use crate::writer::CountingWriter;
use crate::writer::Writer;

// ASCII codes of characters that we care about.
// For efficiency, we encode the characters as unsigned bytes.
// This way we avoid Unicode character decoding and encoding.
const CARRIAGE_RETURN: u8 = b'\r';
const LINE_FEED: u8 = b'\n';
const SPACE: u8 = b' ';
const TAB: u8 = b'\t';
const VERTICAL_TAB: u8 = 0x0B; // The same as '\v' in C, C++, Java and Python.
const FORM_FEED: u8 = 0x0C; // The same as '\f' in C, C++, Java and Python.

/// Converts an ASCII code to a human-readable string.
pub fn char_to_str(char: u8) -> &'static str {
    match char {
        CARRIAGE_RETURN => "\\n",
        LINE_FEED => "\\r",
        SPACE => " ",
        TAB => "\\t",
        VERTICAL_TAB => "\\v",
        FORM_FEED => "\\f",
        _ => "?",
    }
}

/// Type of new line marker. There are three types new line markers:
/// 1) Linux (`\n`)
/// 2) MacOS (`\r`)
/// 3) Windows/DOS (`\r\n`)
#[derive(PartialEq, Debug, Clone)]
pub enum NewLineMarker {
    // Linux line ending is a single line feed character '\n'.
    Linux,

    // MacOS line ending is a single carriage return character '\r'.
    Mac,

    // Windows/DOS line ending is a sequence of two characters:
    // carriage return character followed by line feed character.
    Windows,
}

impl NewLineMarker {
    /// Byte representation of a new line marker.
    ///
    fn to_bytes(&self) -> &'static [u8] {
        match &self {
            NewLineMarker::Linux => &[LINE_FEED],
            NewLineMarker::Mac => &[CARRIAGE_RETURN],
            NewLineMarker::Windows => &[CARRIAGE_RETURN, LINE_FEED],
        }
    }
}

impl fmt::Display for NewLineMarker {
    /// Human-readable visible non-whitespace representation
    /// of a new line marker. This function is used in user reporting.
    fn fmt(&self, f: &mut fmt::Formatter<'_>) -> fmt::Result {
        match &self {
            NewLineMarker::Linux => f.write_str("\\n"),
            NewLineMarker::Mac => f.write_str("\\r"),
            NewLineMarker::Windows => f.write_str("\\r\\n"),
        }
    }
}

/// Options for formatting a single file.
pub struct Options {
    add_new_line_marker_at_end_of_file: bool,
    remove_new_line_marker_from_end_of_file: bool,
    normalize_new_line_markers: bool,
    remove_trailing_whitespace: bool,
    remove_leading_empty_lines: bool,
    remove_trailing_empty_lines: bool,
    new_line_marker: OutputNewLineMarkerMode,
    normalize_empty_files: TrivialFileReplacementMode,
    normalize_whitespace_only_files: TrivialFileReplacementMode,
    replace_tabs_with_spaces: isize,
    normalize_non_standard_whitespace: NonStandardWhitespaceReplacementMode,
}

impl CommandLineArguments {
    /// Extracts formatting options from command line arguments.
    pub fn get_options(&self) -> Options {
        Options {
            add_new_line_marker_at_end_of_file: self.add_new_line_marker_at_end_of_file,
            remove_new_line_marker_from_end_of_file: self.remove_new_line_marker_from_end_of_file,
            normalize_new_line_markers: self.normalize_new_line_markers,
            remove_trailing_whitespace: self.remove_trailing_whitespace,
            remove_leading_empty_lines: self.remove_leading_empty_lines,
            remove_trailing_empty_lines: self.remove_trailing_empty_lines,
            new_line_marker: self.new_line_marker.clone(),
            normalize_empty_files: self.normalize_empty_files.clone(),
            normalize_whitespace_only_files: self.normalize_whitespace_only_files.clone(),
            replace_tabs_with_spaces: self.replace_tabs_with_spaces,
            normalize_non_standard_whitespace: self.normalize_non_standard_whitespace.clone(),
        }
    }
}

/// Determines if a string consists of only whitespace.
fn is_whitespace_only(input_data: &[u8]) -> bool {
    for char in input_data {
        match *char {
            CARRIAGE_RETURN => continue,
            LINE_FEED => continue,
            SPACE => continue,
            TAB => continue,
            VERTICAL_TAB => continue,
            FORM_FEED => continue,
            _ => return false,
        };
    }
    true
}

/// Computes the most common new line marker in a string.
/// If there are ties, prefer Linux to Windows to MacOS.
/// If there are no new line markers, return Linux.
fn find_most_common_new_line_marker(input_data: &[u8]) -> NewLineMarker {
    let mut linux_count: usize = 0;
    let mut mac_count: usize = 0;
    let mut windows_count: usize = 0;
    let mut i: usize = 0;

    while i < input_data.len() {
        if input_data[i] == CARRIAGE_RETURN {
            if i < input_data.len() - 1 && input_data[i + 1] == LINE_FEED {
                windows_count += 1;
                i += 1;
            } else {
                mac_count += 1;
            }
        } else if input_data[i] == LINE_FEED {
            linux_count += 1;
        }
        i += 1;
    }

    if mac_count > windows_count && mac_count > linux_count {
        return NewLineMarker::Mac;
    } else if windows_count > linux_count {
        return NewLineMarker::Windows;
    }
    NewLineMarker::Linux
}

/// The core formatting algorithm for making changes in a file.
/// The output is written using a writer. A writer is an in-memory buffer
/// that supports writing bytes and rewinds. The rewinds are used when deleting
/// trailing whitespace.
fn modify_content<T: Writer>(input_data: &[u8], options: &Options, writer: &mut T) -> Vec<Change> {
    // Figure out what new line marker to use when writing to the output buffer.
    let output_new_line_marker = match options.new_line_marker {
        OutputNewLineMarkerMode::Auto => find_most_common_new_line_marker(input_data),
        OutputNewLineMarkerMode::Linux => NewLineMarker::Linux,
        OutputNewLineMarkerMode::Mac => NewLineMarker::Mac,
        OutputNewLineMarkerMode::Windows => NewLineMarker::Windows,
    };

    // Handle empty file.
    if input_data.is_empty() {
        return match options.normalize_empty_files {
            TrivialFileReplacementMode::Empty | TrivialFileReplacementMode::Ignore => Vec::new(),
            TrivialFileReplacementMode::OneLine => {
                writer.write_bytes(output_new_line_marker.to_bytes());
                Vec::from([Change::new(1, ChangeType::ReplacedEmptyFileWithOneLine)])
            }
        };
    }

    // Handle non-empty file consisting of whitespace only.
    if is_whitespace_only(input_data) {
        return match options.normalize_whitespace_only_files {
            TrivialFileReplacementMode::Empty => Vec::from([Change::new(
                1,
                ChangeType::ReplacedWhiteSpaceOnlyFileWithEmptyFile,
            )]),
            TrivialFileReplacementMode::Ignore => {
                writer.write_bytes(input_data);
                Vec::new()
            }
            TrivialFileReplacementMode::OneLine => {
                writer.write_bytes(output_new_line_marker.to_bytes());
                if input_data == output_new_line_marker.to_bytes() {
                    Vec::new()
                } else {
                    Vec::from([Change::new(
                        1,
                        ChangeType::ReplacedWhiteSpaceOnlyFileWithOneLine,
                    )])
                }
            }
        };
    }

    // Index into the input buffer.
    let mut i: usize = 0;

    // List of changes between input and output.
    let mut changes: Vec<Change> = Vec::new();

    // Line number. It is incremented every time we encounter a new end of line marker.
    let mut line_number: usize = 1;

    // Number of non-empty lines in the output buffer.
    let mut number_of_non_empty_lines = 0;

    // Number of leading empty lines removed.
    let mut number_of_empty_leading_lines_removed = 0;

    // Position one byte past the end of last line in the output buffer
    // including the last end of line marker.
    let mut last_end_of_line_including_eol_marker: usize = 0;

    // Position one byte past the last non-whitespace character in the output buffer.
    let mut last_non_whitespace: usize = 0;

    // Position one byte past the end of last non-empty line in the output buffer
    // excluding the last end of line marker.
    let mut last_end_of_non_empty_line_excluding_eol_marker: usize = 0;

    // Position one byte past the end of last non-empty line in the output buffer,
    // including the last end of line marker.
    let mut last_end_of_non_empty_line_including_eol_marker: usize = 0;

    // Line number of the last non-empty line.
    let mut last_non_empty_line_number: usize = 0;

    while i < input_data.len() {
        if input_data[i] == CARRIAGE_RETURN || input_data[i] == LINE_FEED {
            // Parse the new line marker
            let new_line_marker: NewLineMarker;
            if input_data[i] == LINE_FEED {
                new_line_marker = NewLineMarker::Linux;
            } else if i < input_data.len() - 1 && input_data[i + 1] == LINE_FEED {
                new_line_marker = NewLineMarker::Windows;
                // Windows new line marker consists of two bytes.
                // Skip the extra byte.
                i += 1;
            } else {
                new_line_marker = NewLineMarker::Mac;
            }

            // Remove trailing whitespace
            if options.remove_trailing_whitespace
                && max(last_non_whitespace, last_end_of_line_including_eol_marker)
                    < writer.position()
            {
                changes.push(Change::new(
                    line_number,
                    ChangeType::RemovedTrailingWhitespace,
                ));
                writer.rewind(max(
                    last_non_whitespace,
                    last_end_of_line_including_eol_marker,
                ));
            }

            // Determine if the last line is empty
            let is_empty_line: bool = last_end_of_line_including_eol_marker == writer.position();

<<<<<<< HEAD
            if is_empty_line && options.remove_leading_empty_lines && number_of_non_empty_lines == 0
            {
                //  Remove empty leading line.
                number_of_empty_leading_lines_removed += 1;
=======
            // Position one byte past the end of last line in the output buffer
            // excluding the last end of line marker.
            let last_end_of_line_excluding_eol_marker: usize = writer.position();

            // Add new line marker
            if options.normalize_new_line_markers && output_new_line_marker != new_line_marker {
                changes.push(Change::new(
                    line_number,
                    ChangeType::ReplacedNewLineMarker(
                        new_line_marker.clone(),
                        output_new_line_marker.clone(),
                    ),
                ));
                writer.write_bytes(output_new_line_marker.to_bytes());
>>>>>>> c49881ce
            } else {
                // Add new line marker
                last_end_of_line_excluding_eol_marker = writer.position();
                if options.normalize_new_line_markers && output_new_line_marker != new_line_marker {
                    changes.push(Change::new(
                        line_number,
                        ChangeType::ReplacedNewLineMarker(
                            new_line_marker.clone(),
                            output_new_line_marker.clone(),
                        ),
                    ));
                    writer.write_bytes(output_new_line_marker.to_bytes());
                } else {
                    writer.write_bytes(new_line_marker.to_bytes());
                }
                last_end_of_line_including_eol_marker = writer.position();

                // Update position of last non-empty line.
                if !is_empty_line {
                    last_end_of_non_empty_line_excluding_eol_marker =
                        last_end_of_line_excluding_eol_marker;
                    last_end_of_non_empty_line_including_eol_marker =
                        last_end_of_line_including_eol_marker;
                    last_non_empty_line_number = line_number;
                    number_of_non_empty_lines += 1;
                }
            }
            line_number += 1;
        } else if input_data[i] == SPACE {
            writer.write(input_data[i]);
        } else if input_data[i] == TAB {
            if options.replace_tabs_with_spaces < 0 {
                writer.write(input_data[i]);
            } else if options.replace_tabs_with_spaces > 0 {
                changes.push(Change::new(line_number, ChangeType::ReplacedTabWithSpaces));
                for _ in 0..options.replace_tabs_with_spaces {
                    writer.write(SPACE);
                }
            } else {
                // Remove the tab character.
                changes.push(Change::new(line_number, ChangeType::RemovedTab));
            }
        } else if input_data[i] == VERTICAL_TAB || input_data[i] == FORM_FEED {
            match options.normalize_non_standard_whitespace {
                NonStandardWhitespaceReplacementMode::Ignore => {
                    writer.write(input_data[i]);
                }
                NonStandardWhitespaceReplacementMode::ReplaceWithSpace => {
                    writer.write(SPACE);
                    changes.push(Change::new(
                        line_number,
                        ChangeType::ReplacedNonstandardWhitespaceBySpace(input_data[i]),
                    ));
                }
                NonStandardWhitespaceReplacementMode::Remove => {
                    // Remove the non-standard whitespace character.
                    changes.push(Change::new(
                        line_number,
                        ChangeType::RemovedNonstandardWhitespace(input_data[i]),
                    ));
                }
            }
        } else {
            writer.write(input_data[i]);
            last_non_whitespace = writer.position();
        }

        // Move to the next byte
        i += 1;
    }

    // Remove trailing whitespace from the last line.
    if options.remove_trailing_whitespace
        && last_end_of_line_including_eol_marker < writer.position()
        && last_non_whitespace < writer.position()
    {
        changes.push(Change::new(
            line_number,
            ChangeType::RemovedTrailingWhitespace,
        ));
        writer.rewind(last_non_whitespace);
    }

    // If there were any leading empty lines removed, report it.
    if number_of_empty_leading_lines_removed > 0 {
        changes.push(Change::new(1, ChangeType::RemovedLeadingEmptyLines));
    }

    // Remove trailing empty lines.
    if options.remove_trailing_empty_lines
        && last_end_of_line_including_eol_marker == writer.position()
        && last_end_of_non_empty_line_including_eol_marker < writer.position()
    {
        line_number = last_non_empty_line_number + 1;
        last_end_of_line_including_eol_marker = last_end_of_non_empty_line_including_eol_marker;
        changes.push(Change::new(
            line_number,
            ChangeType::RemovedTrailingEmptyLines,
        ));
        writer.rewind(last_end_of_non_empty_line_including_eol_marker);
    }

    // Add new line marker at the end of the file
    if options.add_new_line_marker_at_end_of_file
        && last_end_of_line_including_eol_marker < writer.position()
    {
        changes.push(Change::new(
            line_number,
            ChangeType::NewLineMarkerAddedToEndOfFile,
        ));
        writer.write_bytes(output_new_line_marker.to_bytes());
        last_end_of_line_including_eol_marker = writer.position();
        line_number += 1;
    }

    // Remove new line marker(s) from the end of the file
    if options.remove_new_line_marker_from_end_of_file
        && last_end_of_line_including_eol_marker == writer.position()
        && line_number >= 2
    {
        line_number = last_non_empty_line_number;
        changes.push(Change::new(
            line_number,
            ChangeType::NewLineMarkerRemovedFromEndOfFile,
        ));
        writer.rewind(last_end_of_non_empty_line_excluding_eol_marker);
    }

    changes
}

/// Formats or checks a single file and returns the list of changes tha have been
/// made or would have been made. If check_only is set to true, the file is not modified.
/// Otherwise, the file is overwritten in place.
pub fn process_file(file_path: &PathBuf, options: &Options, check_only: bool) -> Vec<Change> {
    match fs::read(file_path) {
        Err(_) => {
            die(Error::CannotReadFile(file_path.display().to_string()));
        }
        Ok(input_data) => {
            let mut counting_writer = CountingWriter::new();
            let changes: Vec<Change> = modify_content(&input_data, options, &mut counting_writer);
            if !check_only && !changes.is_empty() {
                let mut output_writer = Vec::with_capacity(counting_writer.maximum_position());
                modify_content(&input_data, options, &mut output_writer);
                if fs::write(file_path, output_writer).is_err() {
                    die(Error::CannotWriteFile(file_path.display().to_string()));
                };
            }
            changes
        }
    }
}

#[cfg(test)]
mod tests {
    use super::*;
    use crate::discover::discover_files;

    impl Options {
        fn new() -> Self {
            Self {
                add_new_line_marker_at_end_of_file: false,
                remove_new_line_marker_from_end_of_file: false,
                normalize_new_line_markers: false,
                remove_trailing_whitespace: false,
                remove_leading_empty_lines: false,
                remove_trailing_empty_lines: false,
                new_line_marker: OutputNewLineMarkerMode::Auto,
                normalize_empty_files: TrivialFileReplacementMode::Ignore,
                normalize_whitespace_only_files: TrivialFileReplacementMode::Ignore,
                replace_tabs_with_spaces: -1,
                normalize_non_standard_whitespace: NonStandardWhitespaceReplacementMode::Ignore,
            }
        }

        fn add_new_line_marker_at_end_of_file(mut self) -> Self {
            self.add_new_line_marker_at_end_of_file = true;
            self.remove_new_line_marker_from_end_of_file = false;
            return self;
        }

        fn remove_new_line_marker_from_end_of_file(mut self) -> Self {
            self.remove_new_line_marker_from_end_of_file = true;
            self.add_new_line_marker_at_end_of_file = false;
            return self;
        }

        fn normalize_new_line_markers(mut self) -> Self {
            self.normalize_new_line_markers = true;
            return self;
        }

        fn remove_trailing_whitespace(mut self) -> Self {
            self.remove_trailing_whitespace = true;
            return self;
        }

        fn remove_leading_empty_lines(mut self) -> Self {
            self.remove_leading_empty_lines = true;
            return self;
        }

        fn remove_trailing_empty_lines(mut self) -> Self {
            self.remove_trailing_empty_lines = true;
            return self;
        }

        fn new_line_marker(mut self, output_new_line_marker_mode: OutputNewLineMarkerMode) -> Self {
            self.new_line_marker = output_new_line_marker_mode;
            return self;
        }

        fn normalize_empty_files(mut self, mode: TrivialFileReplacementMode) -> Self {
            self.normalize_empty_files = mode;
            return self;
        }

        fn normalize_whitespace_only_files(mut self, mode: TrivialFileReplacementMode) -> Self {
            self.normalize_whitespace_only_files = mode;
            return self;
        }

        fn replace_tabs_with_spaces(mut self, num_spaces: isize) -> Self {
            self.replace_tabs_with_spaces = num_spaces;
            return self;
        }

        fn normalize_non_standard_whitespace(
            mut self,
            mode: NonStandardWhitespaceReplacementMode,
        ) -> Self {
            self.normalize_non_standard_whitespace = mode;
            return self;
        }
    }

    #[test]
    fn test_is_whitespace_only() {
        assert_eq!(is_whitespace_only(&[]), true);
        assert_eq!(is_whitespace_only(b"    "), true);
        assert_eq!(is_whitespace_only(b"\n\n\n"), true);
        assert_eq!(is_whitespace_only(b"\r\r\r"), true);
        assert_eq!(is_whitespace_only(b" \t\n\r"), true);
        assert_eq!(is_whitespace_only(b"hello"), false);
        assert_eq!(is_whitespace_only(b"hello world\n"), false);
        assert_eq!(is_whitespace_only(b"\n\t \x0B \x0C \n  "), true);
    }

    #[test]
    fn test_find_most_common_new_line_marker() {
        assert_eq!(find_most_common_new_line_marker(&[]), NewLineMarker::Linux);
        assert_eq!(
            find_most_common_new_line_marker(b"\n"),
            NewLineMarker::Linux
        );
        assert_eq!(find_most_common_new_line_marker(b"\r"), NewLineMarker::Mac);
        assert_eq!(
            find_most_common_new_line_marker(b"\r\n"),
            NewLineMarker::Windows
        );
        assert_eq!(
            find_most_common_new_line_marker(b"hello world"),
            NewLineMarker::Linux
        );
        assert_eq!(
            find_most_common_new_line_marker(b"a\rb\nc\n"),
            NewLineMarker::Linux
        );
        assert_eq!(
            find_most_common_new_line_marker(b"a\rb\rc\r\n"),
            NewLineMarker::Mac
        );
        assert_eq!(
            find_most_common_new_line_marker(b"a\r\nb\r\nc\n"),
            NewLineMarker::Windows
        );
        assert_eq!(
            find_most_common_new_line_marker(b"\n\n\r\r\r\n\r\n"),
            NewLineMarker::Linux,
        );
        assert_eq!(
            find_most_common_new_line_marker(b"\n\r\r\r\n\r\n"),
            NewLineMarker::Windows,
        );
        assert_eq!(
            find_most_common_new_line_marker(b"\n\r\r\r\n"),
            NewLineMarker::Mac,
        );
    }

    #[test]
    fn test_modify_content_do_nothing() {
        let options: Options = Options::new();
        let mut output = Vec::new();
        let changes = modify_content(b"hello\r\n\rworld  ", &options, &mut output);
        assert_eq!(output, b"hello\r\n\rworld  ");
        assert!(changes.is_empty());
    }

    #[test]
    fn test_modify_content_do_nothing_whitespace_only_file() {
        let options: Options = Options::new();
        let mut output = Vec::new();
        let changes = modify_content(b"  ", &options, &mut output);
        assert_eq!(output, b"  ");
        assert!(changes.is_empty());
    }

    #[test]
    fn test_modify_content_do_nothing_empty_file() {
        let options: Options = Options::new();
        let mut output = Vec::new();
        let changes = modify_content(b"", &options, &mut output);
        assert_eq!(output, b"");
        assert!(changes.is_empty());
    }

    #[test]
    fn test_modify_content_add_new_line_marker_auto() {
        let options: Options = Options::new().add_new_line_marker_at_end_of_file();
        let mut output = Vec::new();
        let changes = modify_content(b"hello\r\n\rworld  ", &options, &mut output);
        assert_eq!(output, b"hello\r\n\rworld  \r\n");
        assert_eq!(
            changes,
            vec![Change::new(3, ChangeType::NewLineMarkerAddedToEndOfFile)]
        );
    }

    #[test]
    fn test_modify_content_add_new_line_marker_linux() {
        let options: Options = Options::new()
            .add_new_line_marker_at_end_of_file()
            .new_line_marker(OutputNewLineMarkerMode::Linux);
        let mut output = Vec::new();
        let changes = modify_content(b"hello\r\n\rworld  ", &options, &mut output);
        assert_eq!(output, b"hello\r\n\rworld  \n");
        assert_eq!(
            changes,
            vec![Change::new(3, ChangeType::NewLineMarkerAddedToEndOfFile)]
        );
    }

    #[test]
    fn test_modify_content_add_new_line_marker_mac() {
        let options: Options = Options::new()
            .add_new_line_marker_at_end_of_file()
            .new_line_marker(OutputNewLineMarkerMode::Mac);
        let mut output = Vec::new();
        let changes = modify_content(b"hello\r\n\rworld  ", &options, &mut output);
        assert_eq!(output, b"hello\r\n\rworld  \r");
        assert_eq!(
            changes,
            vec![Change::new(3, ChangeType::NewLineMarkerAddedToEndOfFile)]
        );
    }

    #[test]
    fn test_modify_content_add_new_line_marker_windows() {
        let options: Options = Options::new()
            .add_new_line_marker_at_end_of_file()
            .new_line_marker(OutputNewLineMarkerMode::Windows);
        let mut output = Vec::new();
        let changes = modify_content(b"hello\r\n\rworld  ", &options, &mut output);
        assert_eq!(output, b"hello\r\n\rworld  \r\n");
        assert_eq!(
            changes,
            vec![Change::new(3, ChangeType::NewLineMarkerAddedToEndOfFile)]
        );
    }

    #[test]
    fn test_modify_content_remove_new_line_marker_from_end_of_file_1() {
        let options: Options = Options::new().remove_new_line_marker_from_end_of_file();
        let mut output = Vec::new();
        let changes = modify_content(b"hello\r\n\rworld  \n", &options, &mut output);
        assert_eq!(output, b"hello\r\n\rworld  ");
        assert_eq!(
            changes,
            vec![Change::new(
                3,
                ChangeType::NewLineMarkerRemovedFromEndOfFile
            )]
        );
    }

    #[test]
    fn test_modify_content_remove_new_line_marker_from_end_of_file_2() {
        let options: Options = Options::new().remove_new_line_marker_from_end_of_file();
        let mut output = Vec::new();
        let changes = modify_content(b"hello", &options, &mut output);
        assert_eq!(output, b"hello");
        assert_eq!(changes, vec![]);
    }

    #[test]
    fn test_modify_content_remove_new_line_marker_from_end_of_file_3() {
        let options: Options = Options::new().remove_new_line_marker_from_end_of_file();
        let mut output = Vec::new();
        let changes = modify_content(b"", &options, &mut output);
        assert_eq!(output, b"");
        assert_eq!(changes, vec![]);
    }

    #[test]
    fn test_modify_content_remove_new_line_marker_from_end_of_file_4() {
        let options: Options = Options::new().remove_new_line_marker_from_end_of_file();
        let mut output = Vec::new();
        let changes = modify_content(b"hello  \n\r\n\r", &options, &mut output);
        assert_eq!(output, b"hello  ");
        assert_eq!(
            changes,
            vec![Change::new(
                1,
                ChangeType::NewLineMarkerRemovedFromEndOfFile
            ),]
        );
    }

    #[test]
    fn test_modify_content_normalize_new_line_markers_auto() {
        let options: Options = Options::new().normalize_new_line_markers();
        let mut output = Vec::new();
        let changes = modify_content(b"hello\r\n\rworld  \r\n", &options, &mut output);
        assert_eq!(output, b"hello\r\n\r\nworld  \r\n");
        assert_eq!(
            changes,
            vec![Change::new(
                2,
                ChangeType::ReplacedNewLineMarker(NewLineMarker::Mac, NewLineMarker::Windows)
            )]
        );
    }

    #[test]
    fn test_modify_content_normalize_new_line_markers_linux() {
        let options: Options = Options::new()
            .normalize_new_line_markers()
            .new_line_marker(OutputNewLineMarkerMode::Linux);
        let mut output = Vec::new();
        let changes = modify_content(b"hello\r\n\rworld  \r\n", &options, &mut output);
        assert_eq!(output, b"hello\n\nworld  \n");
        assert_eq!(
            changes,
            vec![
                Change::new(
                    1,
                    ChangeType::ReplacedNewLineMarker(NewLineMarker::Windows, NewLineMarker::Linux)
                ),
                Change::new(
                    2,
                    ChangeType::ReplacedNewLineMarker(NewLineMarker::Mac, NewLineMarker::Linux)
                ),
                Change::new(
                    3,
                    ChangeType::ReplacedNewLineMarker(NewLineMarker::Windows, NewLineMarker::Linux)
                ),
            ]
        );
    }

    #[test]
    fn test_modify_content_normalize_new_line_markers_mac() {
        let options: Options = Options::new()
            .normalize_new_line_markers()
            .new_line_marker(OutputNewLineMarkerMode::Mac);
        let mut output = Vec::new();
        let changes = modify_content(b"hello\r\n\rworld  \r\n", &options, &mut output);
        assert_eq!(output, b"hello\r\rworld  \r");
        assert_eq!(
            changes,
            vec![
                Change::new(
                    1,
                    ChangeType::ReplacedNewLineMarker(NewLineMarker::Windows, NewLineMarker::Mac)
                ),
                Change::new(
                    3,
                    ChangeType::ReplacedNewLineMarker(NewLineMarker::Windows, NewLineMarker::Mac)
                ),
            ]
        );
    }

    #[test]
    fn test_modify_content_normalize_new_line_markers_windows() {
        let options: Options = Options::new()
            .normalize_new_line_markers()
            .new_line_marker(OutputNewLineMarkerMode::Windows);
        let mut output = Vec::new();
        let changes = modify_content(b"hello\r\n\rworld  \r\n", &options, &mut output);
        assert_eq!(output, b"hello\r\n\r\nworld  \r\n");
        assert_eq!(
            changes,
            vec![Change::new(
                2,
                ChangeType::ReplacedNewLineMarker(NewLineMarker::Mac, NewLineMarker::Windows)
            )]
        );
    }

    #[test]
    fn test_modify_content_remove_leading_empty_lines_1() {
        let options: Options = Options::new().remove_leading_empty_lines();
        let mut output = Vec::new();
        let changes = modify_content(
            b"\r\r\n\nhello\r\n\rworld\r\n\n\n\n\n\n",
            &options,
            &mut output,
        );
        assert_eq!(output, b"hello\r\n\rworld\r\n\n\n\n\n\n");
        assert_eq!(
            changes,
            vec![Change::new(1, ChangeType::RemovedLeadingEmptyLines)]
        );
    }

    #[test]
    fn test_modify_content_remove_leading_empty_lines_2() {
        let options: Options = Options::new().remove_leading_empty_lines();
        let mut output = Vec::new();
        let changes = modify_content(
            b"\r   \r\n   \nhello\r\n\rworld\r\n\n\n\n\n\n",
            &options,
            &mut output,
        );
        assert_eq!(output, b"   \r\n   \nhello\r\n\rworld\r\n\n\n\n\n\n");
        assert_eq!(
            changes,
            vec![Change::new(1, ChangeType::RemovedLeadingEmptyLines)]
        );
    }

    #[test]
    fn test_modify_content_remove_leading_empty_lines_remove_trailing_whitespace() {
        let options: Options = Options::new()
            .remove_leading_empty_lines()
            .remove_trailing_whitespace();
        let mut output = Vec::new();
        let changes = modify_content(
            b"\r   \r\n   \nhello\r\n\rworld\r\n\n\n\n\n\n",
            &options,
            &mut output,
        );
        assert_eq!(output, b"hello\r\n\rworld\r\n\n\n\n\n\n");
        assert_eq!(
            changes,
            vec![
                Change::new(2, ChangeType::RemovedTrailingWhitespace),
                Change::new(3, ChangeType::RemovedTrailingWhitespace),
                Change::new(1, ChangeType::RemovedLeadingEmptyLines),
            ]
        );
    }

    #[test]
    fn test_modify_content_remove_trailing_empty_lines() {
        let options: Options = Options::new().remove_trailing_empty_lines();
        let mut output = Vec::new();
        let changes = modify_content(b"hello\r\n\rworld\r\n\n\n\n\n\n", &options, &mut output);
        assert_eq!(output, b"hello\r\n\rworld\r\n");
        assert_eq!(
            changes,
            vec![Change::new(4, ChangeType::RemovedTrailingEmptyLines)]
        );
    }

    #[test]
    fn test_modify_content_remove_trailing_whitespace_1() {
        let options: Options = Options::new().remove_trailing_whitespace();
        let mut output = Vec::new();
        let changes = modify_content(b"hello world   ", &options, &mut output);
        assert_eq!(output, b"hello world");
        assert_eq!(
            changes,
            vec![Change::new(1, ChangeType::RemovedTrailingWhitespace)]
        );
    }

    #[test]
    fn test_modify_content_remove_trailing_whitespace_2() {
        let options: Options = Options::new().remove_trailing_whitespace();
        let mut output = Vec::new();
        let changes = modify_content(b"hello\r\n\rworld   ", &options, &mut output);
        assert_eq!(output, b"hello\r\n\rworld");
        assert_eq!(
            changes,
            vec![Change::new(3, ChangeType::RemovedTrailingWhitespace)]
        );
    }

    #[test]
    fn test_modify_content_remove_trailing_whitespace_3() {
        let options: Options = Options::new().remove_trailing_whitespace();
        let mut output = Vec::new();
        let changes = modify_content(b"hello \t  \r\n \t  \rworld   ", &options, &mut output);
        assert_eq!(output, b"hello\r\n\rworld");
        assert_eq!(
            changes,
            vec![
                Change::new(1, ChangeType::RemovedTrailingWhitespace),
                Change::new(2, ChangeType::RemovedTrailingWhitespace),
                Change::new(3, ChangeType::RemovedTrailingWhitespace)
            ]
        );
    }

    #[test]
    fn test_modify_content_remove_trailing_whitespace_4() {
        let options: Options = Options::new().remove_trailing_whitespace();
        let mut output = Vec::new();
        let changes = modify_content(b"hello world   \n\n   \n", &options, &mut output);
        assert_eq!(output, b"hello world\n\n\n");
        assert_eq!(
            changes,
            vec![
                Change::new(1, ChangeType::RemovedTrailingWhitespace),
                Change::new(3, ChangeType::RemovedTrailingWhitespace),
            ]
        );
    }

    #[test]
    fn test_modify_content_remove_trailing_whitespace_5() {
        let options: Options = Options::new().remove_trailing_whitespace();
        let mut output = Vec::new();
        let changes = modify_content(b"hello world   \x0C  \n\n \x0B \n", &options, &mut output);
        assert_eq!(output, b"hello world\n\n\n");
        assert_eq!(
            changes,
            vec![
                Change::new(1, ChangeType::RemovedTrailingWhitespace),
                Change::new(3, ChangeType::RemovedTrailingWhitespace),
            ]
        );
    }

    #[test]
    fn test_modify_content_remove_trailing_whitespace_and_normalize_non_standard_whitespace_1() {
        let options: Options = Options::new()
            .remove_trailing_whitespace()
            .normalize_non_standard_whitespace(NonStandardWhitespaceReplacementMode::Remove);
        let mut output = Vec::new();
        let changes = modify_content(b"hello world   \x0C  \n\n \x0B \n", &options, &mut output);
        assert_eq!(output, b"hello world\n\n\n");
        assert_eq!(
            changes,
            vec![
                Change::new(1, ChangeType::RemovedNonstandardWhitespace(0x0C)),
                Change::new(1, ChangeType::RemovedTrailingWhitespace),
                Change::new(3, ChangeType::RemovedNonstandardWhitespace(0x0B)),
                Change::new(3, ChangeType::RemovedTrailingWhitespace),
            ]
        );
    }

    #[test]
    fn test_modify_content_remove_trailing_whitespace_and_normalize_non_standard_whitespace_2() {
        let options: Options = Options::new()
            .remove_trailing_whitespace()
            .normalize_non_standard_whitespace(
                NonStandardWhitespaceReplacementMode::ReplaceWithSpace,
            );
        let mut output = Vec::new();
        let changes = modify_content(b"hello world   \x0C  \n\n \x0B \n", &options, &mut output);
        assert_eq!(output, b"hello world\n\n\n");
        assert_eq!(
            changes,
            vec![
                Change::new(1, ChangeType::ReplacedNonstandardWhitespaceBySpace(0x0C)),
                Change::new(1, ChangeType::RemovedTrailingWhitespace),
                Change::new(3, ChangeType::ReplacedNonstandardWhitespaceBySpace(0x0B)),
                Change::new(3, ChangeType::RemovedTrailingWhitespace),
            ]
        );
    }

    #[test]
    fn test_modify_content_remove_trailing_whitespace_and_modify_content_remove_trailing_empty_lines(
    ) {
        let options: Options = Options::new()
            .remove_trailing_whitespace()
            .remove_trailing_empty_lines();
        let mut output = Vec::new();
        let changes = modify_content(b"hello world   \n\n   \n", &options, &mut output);
        assert_eq!(output, b"hello world\n");
        assert_eq!(
            changes,
            vec![
                Change::new(1, ChangeType::RemovedTrailingWhitespace),
                Change::new(3, ChangeType::RemovedTrailingWhitespace),
                Change::new(2, ChangeType::RemovedTrailingEmptyLines),
            ]
        );
    }

    #[test]
    fn test_modify_content_normalize_empty_files_empty() {
        let options: Options =
            Options::new().normalize_empty_files(TrivialFileReplacementMode::Empty);
        let mut output = Vec::new();
        let changes = modify_content(b"", &options, &mut output);
        assert_eq!(output, b"");
        assert_eq!(changes, vec![]);
    }

    #[test]
    fn test_modify_content_normalize_empty_files_ignore() {
        let options: Options =
            Options::new().normalize_empty_files(TrivialFileReplacementMode::Ignore);
        let mut output = Vec::new();
        let changes = modify_content(b"", &options, &mut output);
        assert_eq!(output, b"");
        assert_eq!(changes, vec![]);
    }

    #[test]
    fn test_modify_content_normalize_empty_files_one_line() {
        let options: Options =
            Options::new().normalize_empty_files(TrivialFileReplacementMode::OneLine);
        let mut output = Vec::new();
        let changes = modify_content(b"", &options, &mut output);
        assert_eq!(output, b"\n");
        assert_eq!(
            changes,
            vec![Change::new(1, ChangeType::ReplacedEmptyFileWithOneLine)]
        );
    }

    #[test]
    fn test_modify_content_normalize_whitespace_only_files_empty() {
        let options: Options =
            Options::new().normalize_whitespace_only_files(TrivialFileReplacementMode::Empty);
        let mut output = Vec::new();
        let changes = modify_content(b"\n\t \x0B \x0C \n  ", &options, &mut output);
        assert_eq!(output, b"");
        assert_eq!(
            changes,
            vec![Change::new(
                1,
                ChangeType::ReplacedWhiteSpaceOnlyFileWithEmptyFile
            )]
        );
    }

    #[test]
    fn test_modify_content_normalize_whitespace_only_files_ignore() {
        let options: Options =
            Options::new().normalize_whitespace_only_files(TrivialFileReplacementMode::Ignore);
        let mut output = Vec::new();
        let changes = modify_content(b"\n\t \x0B \x0C \n  ", &options, &mut output);
        assert_eq!(output, b"\n\t \x0B \x0C \n  ");
        assert_eq!(changes, vec![]);
    }

    #[test]
    fn test_modify_content_normalize_whitespace_only_files_one_line() {
        let options: Options =
            Options::new().normalize_whitespace_only_files(TrivialFileReplacementMode::OneLine);
        let mut output = Vec::new();
        let changes = modify_content(b"\n\t \x0B \x0C \n  ", &options, &mut output);
        assert_eq!(output, b"\n");
        assert_eq!(
            changes,
            vec![Change::new(
                1,
                ChangeType::ReplacedWhiteSpaceOnlyFileWithOneLine
            )]
        );
    }

    #[test]
    fn test_modify_content_normalize_whitespace_only_files_one_line_2() {
        let options: Options =
            Options::new().normalize_whitespace_only_files(TrivialFileReplacementMode::OneLine);
        let mut output = Vec::new();
        let changes = modify_content(b"\n", &options, &mut output);
        assert_eq!(output, b"\n");
        assert_eq!(changes, vec![]);
    }

    #[test]
    fn test_modify_content_normalize_whitespace_only_files_one_line_3() {
        let options: Options = Options::new()
            .normalize_whitespace_only_files(TrivialFileReplacementMode::OneLine)
            .new_line_marker(OutputNewLineMarkerMode::Linux);
        let mut output = Vec::new();
        let changes = modify_content(b"\r\n", &options, &mut output);
        assert_eq!(output, b"\n");
        assert_eq!(
            changes,
            vec![Change::new(
                1,
                ChangeType::ReplacedWhiteSpaceOnlyFileWithOneLine
            )]
        );
    }

    #[test]
    fn test_modify_content_normalize_whitespace_only_files_one_line_4() {
        let options: Options =
            Options::new().normalize_whitespace_only_files(TrivialFileReplacementMode::OneLine);
        let mut output = Vec::new();
        let changes = modify_content(b"\r\n", &options, &mut output);
        assert_eq!(output, b"\r\n");
        assert_eq!(changes, vec![]);
    }

    #[test]
    fn test_modify_content_replace_tabs_with_spaces_ignore() {
        let options: Options = Options::new().replace_tabs_with_spaces(-47);
        let mut output = Vec::new();
        let changes = modify_content(b"\t", &options, &mut output);
        assert_eq!(output, b"\t");
        assert_eq!(changes, vec![]);
    }

    #[test]
    fn test_modify_content_replace_tabs_with_spaces_0() {
        let options: Options = Options::new().replace_tabs_with_spaces(0);
        let mut output = Vec::new();
        let changes = modify_content(b"\thello", &options, &mut output);
        assert_eq!(output, b"hello");
        assert_eq!(changes, vec![Change::new(1, ChangeType::RemovedTab)]);
    }

    #[test]
    fn test_modify_content_replace_tabs_with_spaces_3() {
        let options: Options = Options::new().replace_tabs_with_spaces(3);
        let mut output = Vec::new();
        let changes = modify_content(b"\thello", &options, &mut output);
        assert_eq!(output, b"   hello");
        assert_eq!(
            changes,
            vec![Change::new(1, ChangeType::ReplacedTabWithSpaces)]
        );
    }

    #[test]
    fn test_modify_content_normalize_non_standard_whitespace_ignore() {
        let options: Options = Options::new()
            .normalize_non_standard_whitespace(NonStandardWhitespaceReplacementMode::Ignore);
        let mut output = Vec::new();
        let changes = modify_content(b"\x0B\x0Chello\t ", &options, &mut output);
        assert_eq!(output, b"\x0B\x0Chello\t ");
        assert_eq!(changes, vec![]);
    }

    #[test]
    fn test_modify_content_normalize_non_standard_whitespace_replace_with_space() {
        let options: Options = Options::new().normalize_non_standard_whitespace(
            NonStandardWhitespaceReplacementMode::ReplaceWithSpace,
        );
        let mut output = Vec::new();
        let changes = modify_content(b"\x0B\x0Chello\t ", &options, &mut output);
        assert_eq!(output, b"  hello\t ");
        assert_eq!(
            changes,
            vec![
                Change::new(1, ChangeType::ReplacedNonstandardWhitespaceBySpace(0x0B)),
                Change::new(1, ChangeType::ReplacedNonstandardWhitespaceBySpace(0x0C)),
            ]
        );
    }

    #[test]
    fn test_modify_content_normalize_non_standard_whitespace_remove() {
        let options: Options = Options::new()
            .normalize_non_standard_whitespace(NonStandardWhitespaceReplacementMode::Remove);
        let mut output = Vec::new();
        let changes = modify_content(b"\x0B\x0Chello\t ", &options, &mut output);
        assert_eq!(output, b"hello\t ");
        assert_eq!(
            changes,
            vec![
                Change::new(1, ChangeType::RemovedNonstandardWhitespace(0x0B)),
                Change::new(1, ChangeType::RemovedNonstandardWhitespace(0x0C)),
            ]
        );
    }

    #[test]
    fn test_process_file() {
        let options: Options = Options::new()
            .new_line_marker(OutputNewLineMarkerMode::Linux)
            .add_new_line_marker_at_end_of_file()
            .normalize_new_line_markers()
            .remove_trailing_whitespace()
            .remove_trailing_empty_lines()
            .normalize_non_standard_whitespace(NonStandardWhitespaceReplacementMode::Remove)
            .replace_tabs_with_spaces(4);

        let args = vec![
            "src/",
            ".gitignore",
            "Cargo.lock",
            "Cargo.toml",
            "DEVELOPING.md",
            "LICENSE",
            "README.md",
        ];

        let path_bufs = args.iter().map(|x| PathBuf::from(x)).collect::<Vec<_>>();
        let files = discover_files(&path_bufs, false);

        for file in &files {
            let changes = process_file(file, &options, true);
            assert_eq!(
                changes,
                vec![],
                "The file `{:?}` is not properly formatted.",
                file
            );
        }
    }
}<|MERGE_RESOLUTION|>--- conflicted
+++ resolved
@@ -276,30 +276,16 @@
             // Determine if the last line is empty
             let is_empty_line: bool = last_end_of_line_including_eol_marker == writer.position();
 
-<<<<<<< HEAD
             if is_empty_line && options.remove_leading_empty_lines && number_of_non_empty_lines == 0
             {
                 //  Remove empty leading line.
                 number_of_empty_leading_lines_removed += 1;
-=======
-            // Position one byte past the end of last line in the output buffer
-            // excluding the last end of line marker.
-            let last_end_of_line_excluding_eol_marker: usize = writer.position();
-
-            // Add new line marker
-            if options.normalize_new_line_markers && output_new_line_marker != new_line_marker {
-                changes.push(Change::new(
-                    line_number,
-                    ChangeType::ReplacedNewLineMarker(
-                        new_line_marker.clone(),
-                        output_new_line_marker.clone(),
-                    ),
-                ));
-                writer.write_bytes(output_new_line_marker.to_bytes());
->>>>>>> c49881ce
             } else {
+                // Position one byte past the end of last line in the output buffer
+                // excluding the last end of line marker.
+                let last_end_of_line_excluding_eol_marker: usize = writer.position();
+
                 // Add new line marker
-                last_end_of_line_excluding_eol_marker = writer.position();
                 if options.normalize_new_line_markers && output_new_line_marker != new_line_marker {
                     changes.push(Change::new(
                         line_number,
